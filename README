--- conflicted
+++ resolved
@@ -70,16 +70,12 @@
 found in the same location on every machine in the cluster.  You will need to
 have password-less ssh set up as described in the hadoop documentation. 
 
-<<<<<<< HEAD
-You will need to have hadoop installed and configured on your system.
-Accumulo ACCUMULO-652-SNAPSHOT has been tested with hadoop version 0.20.2.
-=======
 You will need to have hadoop installed and configured on your system.  Accumulo
-1.5.0-SNAPSHOT has been tested with hadoop version 0.20.2.  To avoid data loss,
-you must enable HDFS durable sync.  How you enable this depends on your version
-of Hadoop. Please consult the table below for information regarding your version.
-If you need to set the coniguration, please be sure to restart HDFS. See 
-ACCUMULO-623 for more information.
+ACCUMULO-652-SNAPSHOT has been tested with hadoop version 0.20.2.  To avoid
+data loss, you must enable HDFS durable sync.  How you enable this depends on
+your version of Hadoop. Please consult the table below for information
+regarding your version.  If you need to set the coniguration, please be sure to
+restart HDFS. See ACCUMULO-623 for more information.
 
 HADOOP RELEASE          VERSION           SYNC NAME             DEFAULT
 Apache Hadoop           0.20.205          dfs.support.append    false
@@ -92,7 +88,6 @@
 Hortonworks HDP           `1.0            dfs.support.append    false
 Hortonworks HDP           `1.1            dfs.support.append    false
 
->>>>>>> 2983a1f5
 
 The example accumulo configuration files are placed in directories based on the 
 memory footprint for the accumulo processes.  If you are using native libraries
