Title: Apache Accumulo Regex Example
Notice:    Licensed to the Apache Software Foundation (ASF) under one
           or more contributor license agreements.  See the NOTICE file
           distributed with this work for additional information
           regarding copyright ownership.  The ASF licenses this file
           to you under the Apache License, Version 2.0 (the
           "License"); you may not use this file except in compliance
           with the License.  You may obtain a copy of the License at
           .
             http://www.apache.org/licenses/LICENSE-2.0
           .
           Unless required by applicable law or agreed to in writing,
           software distributed under the License is distributed on an
           "AS IS" BASIS, WITHOUT WARRANTIES OR CONDITIONS OF ANY
           KIND, either express or implied.  See the License for the
           specific language governing permissions and limitations
           under the License.

This example uses mapreduce to extract specified columns from an existing table.

To run this example you will need some data in a table.  The following will
put a trivial amount of data into accumulo using the accumulo shell:

    $ ./bin/accumulo shell -u username -p password
    Shell - Apache Accumulo Interactive Shell
<<<<<<< HEAD
    - version: 1.6.0-SNAPSHOT
=======
    - version: 1.5.0
>>>>>>> 84a24bab
    - instance name: instance
    - instance id: 00000000-0000-0000-0000-000000000000
    - 
    - type 'help' for a list of available commands
    - 
    username@instance> createtable input
    username@instance> insert dog cf cq dogvalue
    username@instance> insert cat cf cq catvalue
    username@instance> insert junk family qualifier junkvalue
    username@instance> quit

The TableToFile class configures a map-only job to read the specified columns and
write the key/value pairs to a file in HDFS.

The following will extract the rows containing the column "cf:cq":

    $ bin/tool.sh lib/examples-simple*[^cs].jar org.apache.accumulo.examples.simple.mapreduce.TableToFile -u user -p passwd -i instance -t input --columns cf:cq --output /tmp/output

    $ hadoop fs -ls /tmp/output
    -rw-r--r--   1 username supergroup          0 2013-01-10 14:44 /tmp/output/_SUCCESS
    drwxr-xr-x   - username supergroup          0 2013-01-10 14:44 /tmp/output/_logs
    drwxr-xr-x   - username supergroup          0 2013-01-10 14:44 /tmp/output/_logs/history
    -rw-r--r--   1 username supergroup       9049 2013-01-10 14:44 /tmp/output/_logs/history/job_201301081658_0011_1357847072863_username_TableToFile%5F1357847071434
    -rw-r--r--   1 username supergroup      26172 2013-01-10 14:44 /tmp/output/_logs/history/job_201301081658_0011_conf.xml
    -rw-r--r--   1 username supergroup         50 2013-01-10 14:44 /tmp/output/part-m-00000

We can see the output of our little map-reduce job:

    $ hadoop fs -text /tmp/output/output/part-m-00000
    catrow cf:cq []	catvalue
    dogrow cf:cq []	dogvalue
    $
<|MERGE_RESOLUTION|>--- conflicted
+++ resolved
@@ -23,11 +23,7 @@
 
     $ ./bin/accumulo shell -u username -p password
     Shell - Apache Accumulo Interactive Shell
-<<<<<<< HEAD
-    - version: 1.6.0-SNAPSHOT
-=======
     - version: 1.5.0
->>>>>>> 84a24bab
     - instance name: instance
     - instance id: 00000000-0000-0000-0000-000000000000
     - 
