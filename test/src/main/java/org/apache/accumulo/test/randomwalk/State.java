/*
 * Licensed to the Apache Software Foundation (ASF) under one or more
 * contributor license agreements.  See the NOTICE file distributed with
 * this work for additional information regarding copyright ownership.
 * The ASF licenses this file to You under the Apache License, Version 2.0
 * (the "License"); you may not use this file except in compliance with
 * the License.  You may obtain a copy of the License at
 *
 *     http://www.apache.org/licenses/LICENSE-2.0
 *
 * Unless required by applicable law or agreed to in writing, software
 * distributed under the License is distributed on an "AS IS" BASIS,
 * WITHOUT WARRANTIES OR CONDITIONS OF ANY KIND, either express or implied.
 * See the License for the specific language governing permissions and
 * limitations under the License.
 */
package org.apache.accumulo.test.randomwalk;

import java.io.File;
import java.lang.management.ManagementFactory;
import java.util.HashMap;
import java.util.Properties;
import java.util.concurrent.TimeUnit;

import org.apache.accumulo.core.client.AccumuloException;
import org.apache.accumulo.core.client.AccumuloSecurityException;
import org.apache.accumulo.core.client.BatchWriterConfig;
import org.apache.accumulo.core.client.Connector;
import org.apache.accumulo.core.client.Instance;
import org.apache.accumulo.core.client.MultiTableBatchWriter;
import org.apache.accumulo.core.client.ZooKeeperInstance;
import org.apache.accumulo.core.security.CredentialHelper;
import org.apache.accumulo.core.security.thrift.TCredentials;
import org.apache.accumulo.core.security.tokens.PasswordToken;
import org.apache.log4j.Logger;

public class State {
  
  private static final Logger log = Logger.getLogger(State.class);
  private HashMap<String,Object> stateMap = new HashMap<String,Object>();
  private Properties props;
  private int numVisits = 0;
  private int maxVisits = Integer.MAX_VALUE;
  
  private MultiTableBatchWriter mtbw = null;
  private Connector connector = null;
  private Instance instance = null;
  
  State(Properties props) {
    this.props = props;
  }
  
  public void setMaxVisits(int num) {
    maxVisits = num;
  }
  
  public void visitedNode() throws Exception {
    numVisits++;
    if (numVisits > maxVisits) {
      log.debug("Visited max number (" + maxVisits + ") of nodes");
      throw new Exception("Visited max number (" + maxVisits + ") of nodes");
    }
  }
  
  public String getPid() {
    return ManagementFactory.getRuntimeMXBean().getName().split("@")[0];
  }
  
  public void set(String key, Object value) {
    stateMap.put(key, value);
  }
  
  public Object get(String key) {
    if (stateMap.containsKey(key) == false) {
      throw new RuntimeException("State does not contain " + key);
    }
    return stateMap.get(key);
  }
  
  public HashMap<String,Object> getMap() {
    return stateMap;
  }
  
  public String getString(String key) {
    return (String) stateMap.get(key);
  }
  
  public Long getLong(String key) {
    return (Long) stateMap.get(key);
  }
  
  public String getProperty(String key) {
    return props.getProperty(key);
  }
  
  public Connector getConnector() throws AccumuloException, AccumuloSecurityException {
    if (connector == null) {
<<<<<<< HEAD
      String instance = props.getProperty("INSTANCE");
      String zookeepers = props.getProperty("ZOOKEEPERS");
      TCredentials credentials = getCredentials();
      connector = new ZooKeeperInstance(instance, zookeepers).getConnector(credentials.getPrincipal(), credentials.getToken());
=======
      connector = getInstance().getConnector(getCredentials());
>>>>>>> 106f1df0
    }
    return connector;
  }
  
  public TCredentials getCredentials() {
    String username = props.getProperty("USERNAME");
    String password = props.getProperty("PASSWORD");
<<<<<<< HEAD
    return CredentialHelper.createSquelchError(username, new PasswordToken(password), this.getInstance().getInstanceID());
=======
    return CredentialHelper.createSquelchError(username, new PasswordToken().setPassword(password.getBytes()), getInstance().getInstanceID());
>>>>>>> 106f1df0
  }
  
  public Instance getInstance() {
    if (instance == null) {
      String instance = props.getProperty("INSTANCE");
      String zookeepers = props.getProperty("ZOOKEEPERS");
      this.instance = new ZooKeeperInstance(instance, zookeepers);
    }
    return instance;
  }
  
  public MultiTableBatchWriter getMultiTableBatchWriter() {
    if (mtbw == null) {
      long maxMem = Long.parseLong(props.getProperty("MAX_MEM"));
      long maxLatency = Long.parseLong(props.getProperty("MAX_LATENCY"));
      int numThreads = Integer.parseInt(props.getProperty("NUM_THREADS"));
      mtbw = connector.createMultiTableBatchWriter(new BatchWriterConfig().setMaxMemory(maxMem).setMaxLatency(maxLatency, TimeUnit.MILLISECONDS)
          .setMaxWriteThreads(numThreads));
    }
    return mtbw;
  }
  
  public String getMapReduceJars() {
    
    String acuHome = System.getenv("ACCUMULO_HOME");
    String zkHome = System.getenv("ZOOKEEPER_HOME");
    
    if (acuHome == null || zkHome == null) {
      throw new RuntimeException("ACCUMULO or ZOOKEEPER home not set!");
    }
    
    String retval = null;
    
    File zkLib = new File(zkHome);
    String[] files = zkLib.list();
    for (int i = 0; i < files.length; i++) {
      String f = files[i];
      if (f.matches("^zookeeper-.+jar$")) {
        if (retval == null) {
          retval = String.format("%s/%s", zkLib.getAbsolutePath(), f);
        } else {
          retval += String.format(",%s/%s", zkLib.getAbsolutePath(), f);
        }
      }
    }
    
    File libdir = new File(acuHome + "/lib");
    files = libdir.list();
    for (int i = 0; i < files.length; i++) {
      String f = files[i];
      if (f.matches("^accumulo-core-.+jar$") || f.matches("^accumulo-server-.+jar$") || f.matches("^accumulo-fate-.+jar$")
          || f.matches("^accumulo-trace-.+jar$") || f.matches("^libthrift-.+jar$")) {
        if (retval == null) {
          retval = String.format("%s/%s", libdir.getAbsolutePath(), f);
        } else {
          retval += String.format(",%s/%s", libdir.getAbsolutePath(), f);
        }
      }
    }
    
    return retval;
  }
}<|MERGE_RESOLUTION|>--- conflicted
+++ resolved
@@ -95,14 +95,7 @@
   
   public Connector getConnector() throws AccumuloException, AccumuloSecurityException {
     if (connector == null) {
-<<<<<<< HEAD
-      String instance = props.getProperty("INSTANCE");
-      String zookeepers = props.getProperty("ZOOKEEPERS");
-      TCredentials credentials = getCredentials();
-      connector = new ZooKeeperInstance(instance, zookeepers).getConnector(credentials.getPrincipal(), credentials.getToken());
-=======
-      connector = getInstance().getConnector(getCredentials());
->>>>>>> 106f1df0
+      connector = getInstance().getConnector(getCredentials().getPrincipal(), getCredentials().getToken());
     }
     return connector;
   }
@@ -110,11 +103,7 @@
   public TCredentials getCredentials() {
     String username = props.getProperty("USERNAME");
     String password = props.getProperty("PASSWORD");
-<<<<<<< HEAD
-    return CredentialHelper.createSquelchError(username, new PasswordToken(password), this.getInstance().getInstanceID());
-=======
-    return CredentialHelper.createSquelchError(username, new PasswordToken().setPassword(password.getBytes()), getInstance().getInstanceID());
->>>>>>> 106f1df0
+    return CredentialHelper.createSquelchError(username, new PasswordToken(password), getInstance().getInstanceID());
   }
   
   public Instance getInstance() {
