This directory contains a suite of scripts for placing continuous query and
ingest load on accumulo.  The purpose of these script is two fold. First,
place continuous load on accumulo to see if breaks.  Second, collect
statistics in order to understand how accumulo behaves .  To run these script
<<<<<<< HEAD
copy all of the .example files and modify them.  These scripts rely on pssh.
Before running any script you may need to use pssh to create the log directory on
each machine if you want it local.  Also, create the table "ci" before running.
You can run org.apache.accumulo.test.continuous.GenSplits to generate
splits points for a continuous ingest table.
=======
copy all of the .example files and modify them.   You can put these scripts in 
the current directory or define a CONTINUOUS_CONF_DIR where the files will be
read from. These scripts rely on pssh. Before running any script you may need
to use pssh to create the log directory on each machine if you want it local.
Also, create the table "ci" before running.
>>>>>>> dd94c237

The following ingest scripts inserts data into accumulo that will form a random
graph.

  start-ingest.sh
  stop-ingest.sh


The following query scripts randomly walk the graph created by the ingesters.
Each walker produce detailed statistics on query/scan times.

  start-walkers.sh
  stop-walker.sh

The following scripts start and stop batch walkers.

  start-batchwalkers.sh  
  stop-batchwalkers.sh

In addition to placing continuous load, the following scripts start and stop a
service that continually collect statistics about accumulo and HDFS. 

 start-stats.sh
 stop-stats.sh 

Optionally, start the agitator to periodically kill random servers.  

 start-agitator.sh
 stop-agitator.sh

Start all three of these services and let them run for a few hours. Then run
report.pl to generate an simple html report containing plots and histograms
showing what has transpired. 

A map reduce job to verify all data created by continuous ingest can be run
with the following command.  Before running the command modify the VERIFY_*
variables in continuous-env.sh if needed.  Do not run ingest while running this
command, this will cause erroneous reporting of UNDEFINED nodes. The map reduce
job will scan a reference after it has scanned the definition.

 run-verify.sh

Each entry, except for the first batch of entries, inserted by continuous
ingest references a previously flushed entry.  Since we are referencing flushed
entries, they should always exist.  The map reduce job checks that all
referenced entries exist.  If it finds any that do not exist it will increment
the UNDEFINED counter and emit the referenced but undefined node.  The map
reduce job produces two other counts : REFERENCED and UNREFERENCED.  It is
expected that these two counts are non zero.  REFERENCED counts nodes that are
defined and referenced.  UNREFERENCED counts nodes that defined and
unreferenced, these are the latest nodes inserted.

To stress accumulo, run the following script which starts a map reduce job
that reads and writes to your continuous ingest table.  This map reduce job
will write out an entry for every entry in the table (except for ones created
by the map reduce job itself). Stop ingest before running this map reduce job.
Do not run more than one instance of this map reduce job concurrently against a
table.

 run-moru.sh

<|MERGE_RESOLUTION|>--- conflicted
+++ resolved
@@ -2,19 +2,13 @@
 ingest load on accumulo.  The purpose of these script is two fold. First,
 place continuous load on accumulo to see if breaks.  Second, collect
 statistics in order to understand how accumulo behaves .  To run these script
-<<<<<<< HEAD
-copy all of the .example files and modify them.  These scripts rely on pssh.
-Before running any script you may need to use pssh to create the log directory on
-each machine if you want it local.  Also, create the table "ci" before running.
-You can run org.apache.accumulo.test.continuous.GenSplits to generate
-splits points for a continuous ingest table.
-=======
 copy all of the .example files and modify them.   You can put these scripts in 
 the current directory or define a CONTINUOUS_CONF_DIR where the files will be
 read from. These scripts rely on pssh. Before running any script you may need
 to use pssh to create the log directory on each machine if you want it local.
-Also, create the table "ci" before running.
->>>>>>> dd94c237
+Also, create the table "ci" before running. You can run 
+org.apache.accumulo.test.continuous.GenSplits to generate splits points for a
+continuous ingest table.
 
 The following ingest scripts inserts data into accumulo that will form a random
 graph.
