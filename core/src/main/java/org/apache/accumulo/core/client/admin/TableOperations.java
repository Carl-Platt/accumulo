--- conflicted
+++ resolved
@@ -680,8 +680,6 @@
    * @since 1.5.0
    */
   public Map<String,Integer> listConstraints(String tableName) throws AccumuloException, TableNotFoundException;
-<<<<<<< HEAD
-
 
   /**
    * Gets the number of bytes being used in the files for a set of tables
@@ -693,8 +691,6 @@
    * @throws AccumuloSecurityException
    */
   public List<DiskUsage> getDiskUsage(Set<String> tables) throws AccumuloException, AccumuloSecurityException, TableNotFoundException;
-
-=======
   
   /**
    * Test to see if the instance can load the given class as the given type. This check uses the table classpath if it is set.
@@ -709,5 +705,4 @@
    */
   public boolean testClassLoad(String tableName, final String className, final String asTypeName) throws AccumuloException, AccumuloSecurityException,
       TableNotFoundException;
->>>>>>> 9bdf54af
 }